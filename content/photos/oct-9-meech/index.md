--- conflicted
+++ resolved
@@ -2,13 +2,10 @@
 title: Lac Meech
 date: 2021-10-23T13:05:38-04:00
 draft: false
-<<<<<<< HEAD
-=======
 resources:
   - name: cover
     src: meech.jpg
 longform: false
->>>>>>> a8c7834d
 cover: meech.jpg
 ---
 Lac Meech in Gatineau Park. Taken on the discovery trail from P11.